package storage

import (
	"reflect"
	"strings"
	"time"

	"github.com/garyburd/redigo/redis"
)

type Redis interface {
	Exists(key string) bool

	Lpush(key string, value interface{}) error

	Rpush(key string, value interface{}) error

	Lrange(key string, start, end int) ([]interface{}, error)

	Lrem(key string, value interface{}, remType int) error

	Brpop(key string, timeoutSecs int) (interface{}, error)

	Set(key string, value []byte) error

	Get(key string) ([]byte, error)

	Delete(key string) error

	Incr(key string, step uint64) (int64, error)

	Decr(key string, step uint64) (int64, error)

	MultiGet(keys []interface{}) ([]interface{}, error)

	MultiSet(kvMap map[string][]byte) error

	ClearAll() error

	Pub(key string, value interface{}) error
	Sub(key ...string) ([]string, error)
	UnSub(key ...string) error
}

type RedisClient struct {
	pool *redis.Pool
	addr string
}

func (rc RedisClient) Exists(key string) bool {
	conn := rc.connectInit()
	defer conn.Close()
	v, err := redis.Bool(conn.Do("EXISTS", key))
	if err != nil {
		return false
	}
	return v
}

func (rc RedisClient) Lpush(key string, value interface{}) error {
	conn := rc.connectInit()
	defer conn.Close()

	if reflect.TypeOf(value).Kind() == reflect.Slice {
		s := reflect.ValueOf(value)
		values := make([]interface{}, s.Len()+1)
		values[0] = key
		for i := 1; i <= s.Len(); i++ {
			values[i] = s.Index(i - 1).Interface()
		}
		_, err := conn.Do("LPUSH", values...)
		return err
	} else {
		_, err := conn.Do("LPUSH", key, value)
		return err
	}
}

func (rc RedisClient) Rpush(key string, value interface{}) error {
	conn := rc.connectInit()
	defer conn.Close()

	if reflect.TypeOf(value).Kind() == reflect.Slice {
		s := reflect.ValueOf(value)
		values := make([]interface{}, s.Len()+1)
		values[0] = key
		for i := 1; i <= s.Len(); i++ {
			values[i] = s.Index(i - 1).Interface()
		}
		_, err := conn.Do("RPUSH", values...)
		return err
	} else {
		_, err := conn.Do("RPUSH", key, value)
		return err
	}
}

func (rc RedisClient) Lrange(key string, start, end int) ([]interface{}, error) {
	conn := rc.connectInit()
	defer conn.Close()

	v, err := conn.Do("LRANGE", key, start, end)
	return v.([]interface{}), err
}

func (rc RedisClient) Lrem(key string, value interface{}, remType int) error {
	conn := rc.connectInit()
	defer conn.Close()

	_, err := conn.Do("LREM", key, remType, value)
	return err
}

func (rc RedisClient) Brpop(key string, timeoutSecs int) (interface{}, error) {
	conn := rc.connectInit()
	defer conn.Close()

	var val interface{}
	var err error
	if timeoutSecs < 0 {
		val, err = conn.Do("BRPOP", key, 0)
	} else {
		val, err = conn.Do("BRPOP", key, timeoutSecs)
	}
	values, err := redis.Values(val, err)
	if err != nil {
		return nil, err
	}
	return string(values[1].([]byte)), err
}

func (rc RedisClient) Set(key string, value []byte) error {
	conn := rc.connectInit()
	defer conn.Close()

	_, err := conn.Do("SET", key, value)
	return err
}

func (rc RedisClient) Get(key string) ([]byte, error) {
	conn := rc.connectInit()
	defer conn.Close()

	v, err := conn.Do("GET", key)
	if err != nil || v == nil {
		return nil, err
	}
	return v.([]byte), err
}

func (rc RedisClient) Delete(key string) error {
	conn := rc.connectInit()
	defer conn.Close()

	_, err := conn.Do("DEL", key)
	return err
}

func (rc RedisClient) Incr(key string, step uint64) (int64, error) {
	conn := rc.connectInit()
	defer conn.Close()

	value, err := conn.Do("INCRBY", key, step)
	if err != nil {
		return 0, nil
	}
	return value.(int64), err
}

func (rc RedisClient) Decr(key string, step uint64) (int64, error) {
	conn := rc.connectInit()
	defer conn.Close()

	value, err := conn.Do("DECRBY", key, step)
	if err != nil {
		return 0, nil
	}
	return value.(int64), err
}

func (rc RedisClient) MultiGet(keys []interface{}) ([]interface{}, error) {
	conn := rc.connectInit()
	defer conn.Close()

	v, err := conn.Do("MGET", keys...)
	return v.([]interface{}), err
}

func (rc RedisClient) MultiSet(kvMap map[string][]byte) error {
	conn := rc.connectInit()
	defer conn.Close()

	var values []interface{}
	for key, value := range kvMap {
		values = append(values, key)
		values = append(values, value)
	}

	_, err := conn.Do("MSET", values...)
	return err
}

func (rc RedisClient) ClearAll() error {
	conn := rc.connectInit()
	defer conn.Close()

	_, err := conn.Do("FLUSHALL")
	return err
}

func (rc RedisClient) Pub(key string, value interface{}) error {
	conn := rc.connectInit()
	defer conn.Close()

	_, err := conn.Do("PUBLISH", key, value)
	return err
}

func (rc RedisClient) Sub(keys ...string) ([]string, error) {
	conn := rc.connectInit()
	defer conn.Close()

	v, err := conn.Do("SUBSCRIBE", keys)
	value := string(v.([]interface{})[1].([]byte))
	values := strings.Split(value[1:len(value)-1], " ")
	return values, err
}

func (rc RedisClient) UnSub(keys ...string) error {
	conn := rc.connectInit()
	defer conn.Close()

	_, err := conn.Do("UNSUBSCRIBE", keys)
	return err
}

func (rc RedisClient) connectInit() redis.Conn {
	conn := rc.pool.Get()
	return conn
}
func (rc RedisClient) Ping() bool {
	conn := rc.connectInit()
	defer conn.Close()
	pong, err := conn.Do("PING")
	if err != nil {
		// fmt.Println(err)
		return false
	}
	return pong == "PONG"
}
func (rc RedisClient) DisConnect() {
	rc.pool.Close()
}

func InitClient(addr string) (RedisClient, error) {
	pool := &redis.Pool{
		MaxIdle:     3,
		IdleTimeout: 240 * time.Second,
		Dial: func() (redis.Conn, error) {
<<<<<<< HEAD
			c, err := redis.Dial("tcp", ":6379")
=======
			c, err := redis.Dial("tcp", addr)
>>>>>>> 2bfd4dbc
			if err != nil {
				return nil, err
			}
			return c, err
		},
		TestOnBorrow: func(c redis.Conn, t time.Time) error {
			_, err := c.Do("PING")
			return err
		},
	}
	return RedisClient{pool, addr}, nil
}<|MERGE_RESOLUTION|>--- conflicted
+++ resolved
@@ -257,11 +257,7 @@
 		MaxIdle:     3,
 		IdleTimeout: 240 * time.Second,
 		Dial: func() (redis.Conn, error) {
-<<<<<<< HEAD
-			c, err := redis.Dial("tcp", ":6379")
-=======
 			c, err := redis.Dial("tcp", addr)
->>>>>>> 2bfd4dbc
 			if err != nil {
 				return nil, err
 			}
